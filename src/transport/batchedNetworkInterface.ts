--- conflicted
+++ resolved
@@ -46,9 +46,6 @@
   public _afterwares: BatchAfterwareInterface[];
   private batcher: QueryBatcher;
 
-<<<<<<< HEAD
-  constructor(uri: string, batchInterval: number, batchMax: number, fetchOpts: RequestInit) {
-=======
   constructor({
     uri,
     batchInterval,
@@ -60,7 +57,6 @@
     batchMax?: number,
     fetchOpts: RequestInit,
   }) {
->>>>>>> 0c9392b1
     super(uri, fetchOpts);
 
     if (typeof batchInterval !== 'number') {
@@ -237,11 +233,7 @@
 export interface BatchingNetworkInterfaceOptions {
   uri: string;
   batchInterval: number;
-<<<<<<< HEAD
-  batchMax: number;
-=======
   batchMax?: number;
->>>>>>> 0c9392b1
   opts?: RequestInit;
 }
 
@@ -249,14 +241,10 @@
   if (! options) {
     throw new Error('You must pass an options argument to createNetworkInterface.');
   }
-<<<<<<< HEAD
-  return new HTTPBatchedNetworkInterface(options.uri, options.batchInterval, options.batchMax, options.opts || {});
-=======
   return new HTTPBatchedNetworkInterface({
     uri: options.uri,
     batchInterval: options.batchInterval,
     batchMax: options.batchMax,
     fetchOpts: options.opts || {},
   });
->>>>>>> 0c9392b1
 }