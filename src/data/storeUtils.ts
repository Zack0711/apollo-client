import {
  FieldNode,
  IntValueNode,
  FloatValueNode,
  StringValueNode,
  BooleanValueNode,
  ObjectValueNode,
  ListValueNode,
  EnumValueNode,
  VariableNode,
  InlineFragmentNode,
  ValueNode,
  SelectionNode,
  ExecutionResult,
  NameNode,
} from 'graphql';

<<<<<<< HEAD
function isStringValue(value: Value): value is StringValue {
=======
import isObject = require('lodash/isObject');

function isStringValue(value: ValueNode): value is StringValueNode {
>>>>>>> 735ee9b4
  return value.kind === 'StringValue';
}

function isBooleanValue(value: ValueNode): value is BooleanValueNode {
  return value.kind === 'BooleanValue';
}

function isIntValue(value: ValueNode): value is IntValueNode {
  return value.kind === 'IntValue';
}

function isFloatValue(value: ValueNode): value is FloatValueNode {
  return value.kind === 'FloatValue';
}

function isVariable(value: ValueNode): value is VariableNode {
  return value.kind === 'Variable';
}

function isObjectValue(value: ValueNode): value is ObjectValueNode {
  return value.kind === 'ObjectValue';
}

function isListValue(value: ValueNode): value is ListValueNode {
  return value.kind === 'ListValue';
}

function isEnumValue(value: ValueNode): value is EnumValueNode {
  return value.kind === 'EnumValue';
}

function valueToObjectRepresentation(argObj: any, name: NameNode, value: ValueNode, variables?: Object) {
  if (isIntValue(value) || isFloatValue(value)) {
    argObj[name.value] = Number(value.value);
  } else if (isBooleanValue(value) || isStringValue(value)) {
    argObj[name.value] = value.value;
  } else if (isObjectValue(value)) {
    const nestedArgObj = {};
    value.fields.map((obj) => valueToObjectRepresentation(nestedArgObj, obj.name, obj.value, variables));
    argObj[name.value] = nestedArgObj;
  } else if (isVariable(value)) {
    if (! variables || !(value.name.value in variables)) {
      throw new Error(`The inline argument "${value.name.value}" is expected as a variable but was not provided.`);
    }
    const variableValue = (variables as any)[value.name.value];
    argObj[name.value] = variableValue;
  } else if (isListValue(value)) {
    argObj[name.value] = value.values.map((listValue) => {
      const nestedArgArrayObj = {};
      valueToObjectRepresentation(nestedArgArrayObj, name, listValue, variables);
      return (nestedArgArrayObj as any)[name.value];
    });
  } else if (isEnumValue(value)) {
    argObj[name.value] = (value as EnumValueNode).value;
  } else {
    throw new Error(`The inline argument "${name.value}" of kind "${(value as any).kind}" is not supported.
                    Use variables instead of inline arguments to overcome this limitation.`);
  }
}

export function storeKeyNameFromField(field: FieldNode, variables?: Object): string {
  if (field.arguments && field.arguments.length) {
    const argObj: Object = {};

    field.arguments.forEach(({name, value}) => valueToObjectRepresentation(
      argObj, name, value, variables));

    return storeKeyNameFromFieldNameAndArgs(field.name.value, argObj);
  }

  return field.name.value;
}

export function storeKeyNameFromFieldNameAndArgs(fieldName: string, args?: Object): string {
  if (args) {
    const stringifiedArgs: string = JSON.stringify(args);

    return `${fieldName}(${stringifiedArgs})`;
  }

  return fieldName;
}

export function resultKeyNameFromField(field: FieldNode): string {
  return field.alias ?
    field.alias.value :
    field.name.value;
}

export function isField(selection: SelectionNode): selection is FieldNode {
  return selection.kind === 'Field';
}

export function isInlineFragment(selection: SelectionNode): selection is InlineFragmentNode {
  return selection.kind === 'InlineFragment';
}

export function graphQLResultHasError(result: ExecutionResult) {
  return result.errors && result.errors.length;
}

/**
 * This is a normalized representation of the Apollo query result cache. Briefly, it consists of
 * a flatten representation of query result trees.
 */
export interface NormalizedCache {
  [dataId: string]: StoreObject;
}

export interface StoreObject {
  __typename?: string;
  [storeFieldKey: string]: StoreValue;
}

export interface IdValue {
  type: 'id';
  id: string;
  generated: boolean;
}

export interface JsonValue {
  type: 'json';
  json: any;
}

export type StoreValue = number | string | string[] | IdValue | JsonValue | void;

export function isIdValue(idObject: StoreValue): idObject is IdValue {
  return (
    idObject != null &&
    typeof idObject === 'object' &&
    (idObject as (IdValue | JsonValue)).type === 'id'
  );
}

export function toIdValue(id: string, generated = false): IdValue {
  return {
    type: 'id',
    id,
    generated,
  };
}

export function isJsonValue(jsonObject: StoreValue): jsonObject is JsonValue {
  return (
    jsonObject != null &&
    typeof jsonObject === 'object' &&
    (jsonObject as (IdValue | JsonValue)).type === 'json'
  );
}<|MERGE_RESOLUTION|>--- conflicted
+++ resolved
@@ -15,13 +15,8 @@
   NameNode,
 } from 'graphql';
 
-<<<<<<< HEAD
-function isStringValue(value: Value): value is StringValue {
-=======
-import isObject = require('lodash/isObject');
+function isStringValue(value: Value): value is StringValueNode {
 
-function isStringValue(value: ValueNode): value is StringValueNode {
->>>>>>> 735ee9b4
   return value.kind === 'StringValue';
 }
 
