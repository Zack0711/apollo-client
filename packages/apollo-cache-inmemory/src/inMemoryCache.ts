// Make builtins like Map and Set safe to use with non-extensible objects.
import './fixPolyfills';

import { DocumentNode } from 'graphql';

import { Cache, ApolloCache, Transaction } from 'apollo-cache';

import {
  addTypenameToDocument,
} from 'apollo-utilities';

import { HeuristicFragmentMatcher } from './fragmentMatcher';
import {
  ApolloReducerConfig,
  NormalizedCache,
  NormalizedCacheObject,
} from './types';

import { StoreReader } from './readFromStore';
import { StoreWriter } from './writeToStore';

import { DepTrackingCache } from './depTrackingCache';
import { wrap, CacheKeyNode } from './optimism';
import { ObjectCache } from './objectCache';

export interface InMemoryCacheConfig extends ApolloReducerConfig {
  resultCaching?: boolean;
}

const defaultConfig: InMemoryCacheConfig = {
  fragmentMatcher: new HeuristicFragmentMatcher(),
  dataIdFromObject: defaultDataIdFromObject,
  addTypename: true,
  resultCaching: true,
};

export function defaultDataIdFromObject(result: any): string | null {
  if (result.__typename) {
    if (result.id !== undefined) {
      return `${result.__typename}:${result.id}`;
    }
    if (result._id !== undefined) {
      return `${result.__typename}:${result._id}`;
    }
  }
  return null;
}

const hasOwn = Object.prototype.hasOwnProperty;

export class OptimisticCacheLayer extends ObjectCache {
  constructor(
    public readonly optimisticId: string,
    // OptimisticCacheLayer objects always wrap some other parent cache, so
    // this.parent should never be null.
    public readonly parent: NormalizedCache,
    public readonly transaction: Transaction<NormalizedCacheObject>,
  ) {
    super(Object.create(null));
  }

  public toObject(): NormalizedCacheObject {
    return {
      ...this.parent.toObject(),
      ...this.data,
    };
  }

  // All the other accessor methods of ObjectCache work without knowing about
  // this.parent, but the get method needs to be overridden to implement the
  // fallback this.parent.get(dataId) behavior.
  public get(dataId: string) {
    return hasOwn.call(this.data, dataId)
      ? this.data[dataId]
      : this.parent.get(dataId);
  }
}

export class InMemoryCache extends ApolloCache<NormalizedCacheObject> {
  private data: NormalizedCache;
  private optimisticData: NormalizedCache;

  protected config: InMemoryCacheConfig;
  private watches = new Set<Cache.WatchOptions>();
  private addTypename: boolean;
  private typenameDocumentCache = new Map<DocumentNode, DocumentNode>();
  private storeReader: StoreReader;
  private storeWriter: StoreWriter;
  private cacheKeyRoot = new CacheKeyNode();

  // Set this while in a transaction to prevent broadcasts...
  // don't forget to turn it back on!
  private silenceBroadcast: boolean = false;

  constructor(config: InMemoryCacheConfig = {}) {
    super();
    this.config = { ...defaultConfig, ...config };

    // backwards compat
    if ((this.config as any).customResolvers) {
      console.warn(
        'customResolvers have been renamed to cacheRedirects. Please update your config as we will be deprecating customResolvers in the next major version.',
      );
      this.config.cacheRedirects = (this.config as any).customResolvers;
    }

    if ((this.config as any).cacheResolvers) {
      console.warn(
        'cacheResolvers have been renamed to cacheRedirects. Please update your config as we will be deprecating cacheResolvers in the next major version.',
      );
      this.config.cacheRedirects = (this.config as any).cacheResolvers;
    }

    this.addTypename = this.config.addTypename;

    // Passing { resultCaching: false } in the InMemoryCache constructor options
    // will completely disable dependency tracking, which will improve memory
    // usage but worsen the performance of repeated reads.
    this.data = this.config.resultCaching
      ? new DepTrackingCache()
      : new ObjectCache();

    // When no optimistic writes are currently active, cache.optimisticData ===
    // cache.data, so there are no additional layers on top of the actual data.
    // When an optimistic update happens, this.optimisticData will become a
    // linked list of OptimisticCacheLayer objects that terminates with the
    // original this.data cache object.
    this.optimisticData = this.data;

    this.storeReader = new StoreReader(this.cacheKeyRoot);
    this.storeWriter = new StoreWriter();

    const cache = this;
    const { maybeBroadcastWatch } = cache;
<<<<<<< HEAD
    this.maybeBroadcastWatch = wrap(
      (c: Cache.WatchOptions) => {
        return maybeBroadcastWatch.call(this, c);
      },
      {
        makeCacheKey(c: Cache.WatchOptions) {
          if (c.optimistic && cache.optimistic.length > 0) {
            // If we're reading optimistic data, it doesn't matter if this.data
            // is a DepTrackingCache, since it will be ignored.
            return;
          }

          if (c.previousResult) {
            // If a previousResult was provided, assume the caller would prefer
            // to compare the previous data to the new data to determine whether
            // to broadcast, so we should disable caching by returning here, to
            // give maybeBroadcastWatch a chance to do that comparison.
            return;
          }

          if (cache.data instanceof DepTrackingCache) {
            // Return a cache key (thus enabling caching) only if we're currently
            // using a data store that can track cache dependencies.
            return cache.cacheKeyRoot.lookup(
              c.query,
              JSON.stringify(c.variables),
            );
          }
        },
      },
    );
=======
    this.maybeBroadcastWatch = wrap((c: Cache.WatchOptions) => {
      return maybeBroadcastWatch.call(this, c);
    }, {
      makeCacheKey(c: Cache.WatchOptions) {
        if (c.optimistic) {
          // If we're reading optimistic data, it doesn't matter if this.data
          // is a DepTrackingCache, since it will be ignored.
          return;
        }

        if (c.previousResult) {
          // If a previousResult was provided, assume the caller would prefer
          // to compare the previous data to the new data to determine whether
          // to broadcast, so we should disable caching by returning here, to
          // give maybeBroadcastWatch a chance to do that comparison.
          return;
        }

        if (cache.data instanceof DepTrackingCache) {
          // Return a cache key (thus enabling caching) only if we're currently
          // using a data store that can track cache dependencies.
          return cache.cacheKeyRoot.lookup(
            c.query,
            JSON.stringify(c.variables),
          );
        }
      }
    });
>>>>>>> 4a220cd8
  }

  public restore(data: NormalizedCacheObject): this {
    if (data) this.data.replace(data);
    return this;
  }

  public extract(optimistic: boolean = false): NormalizedCacheObject {
    return (optimistic ? this.optimisticData : this.data).toObject();
  }

  public read<T>(options: Cache.ReadOptions): T | null {
    if (typeof options.rootId === 'string' &&
        typeof this.data.get(options.rootId) === 'undefined') {
      return null;
    }

    return this.storeReader.readQueryFromStore({
      store: options.optimistic ? this.optimisticData : this.data,
      query: this.transformDocument(options.query),
      variables: options.variables,
      rootId: options.rootId,
      fragmentMatcherFunction: this.config.fragmentMatcher.match,
      previousResult: options.previousResult,
      config: this.config,
    });
  }

  public write(write: Cache.WriteOptions): void {
    this.storeWriter.writeResultToStore({
      dataId: write.dataId,
      result: write.result,
      variables: write.variables,
      document: this.transformDocument(write.query),
      store: this.data,
      dataIdFromObject: this.config.dataIdFromObject,
      fragmentMatcherFunction: this.config.fragmentMatcher.match,
    });

    this.broadcastWatches();
  }

  public diff<T>(query: Cache.DiffOptions): Cache.DiffResult<T> {
    return this.storeReader.diffQueryAgainstStore({
      store: query.optimistic ? this.optimisticData : this.data,
      query: this.transformDocument(query.query),
      variables: query.variables,
      returnPartialData: query.returnPartialData,
      previousResult: query.previousResult,
      fragmentMatcherFunction: this.config.fragmentMatcher.match,
      config: this.config,
    });
  }

  public watch(watch: Cache.WatchOptions): () => void {
    this.watches.add(watch);

    return () => {
      this.watches.delete(watch);
    };
  }

  public evict(query: Cache.EvictOptions): Cache.EvictionResult {
    throw new Error(`eviction is not implemented on InMemory Cache`);
  }

  public reset(): Promise<void> {
    this.data.clear();
    this.broadcastWatches();

    return Promise.resolve();
  }

  public removeOptimistic(idToRemove: string) {
    const toReapply: OptimisticCacheLayer[] = [];
    let removedCount = 0;
    let layer = this.optimisticData;

    while (layer instanceof OptimisticCacheLayer) {
      if (layer.optimisticId === idToRemove) {
        ++removedCount;
      } else {
        toReapply.push(layer);
      }
      layer = layer.parent;
    }

    if (removedCount > 0) {
      // Reset this.optimisticData to the first non-OptimisticCacheLayer object,
      // which is almost certainly this.data.
      this.optimisticData = layer;

      // Reapply the layers whose optimistic IDs do not match the removed ID.
      while (toReapply.length > 0) {
        const layer = toReapply.pop();
        this.performTransaction(layer.transaction, layer.optimisticId);
      }

      this.broadcastWatches();
    }
  }

  public performTransaction(
    transaction: Transaction<NormalizedCacheObject>,
    // This parameter is not part of the performTransaction signature inherited
    // from the ApolloCache abstract class, but it's useful because it saves us
    // from duplicating this implementation in recordOptimisticTransaction.
    optimisticId?: string,
  ) {
    const { data, silenceBroadcast } = this;
    this.silenceBroadcast = true;

    if (typeof optimisticId === 'string') {
      // Add a new optimistic layer and temporarily make this.data refer to
      // that layer for the duration of the transaction.
      this.data = this.optimisticData = new OptimisticCacheLayer(
        // Note that there can be multiple layers with the same optimisticId.
        // When removeOptimistic(id) is called for that id, all matching layers
        // will be removed, and the remaining layers will be reapplied.
        optimisticId,
        this.optimisticData,
        transaction,
      );
    }

    try {
      transaction(this);
    } finally {
      this.silenceBroadcast = silenceBroadcast;
      this.data = data;
    }

    // This broadcast does nothing if this.silenceBroadcast is true.
    this.broadcastWatches();
  }

  public recordOptimisticTransaction(
    transaction: Transaction<NormalizedCacheObject>,
    id: string,
  ) {
    return this.performTransaction(transaction, id);
  }

  public transformDocument(document: DocumentNode): DocumentNode {
    if (this.addTypename) {
      let result = this.typenameDocumentCache.get(document);
      if (!result) {
        result = addTypenameToDocument(document);
        this.typenameDocumentCache.set(document, result);
        // If someone calls transformDocument and then mistakenly passes the
        // result back into an API that also calls transformDocument, make sure
        // we don't keep creating new query documents.
        this.typenameDocumentCache.set(result, result);
      }
      return result;
    }
    return document;
  }

  protected broadcastWatches() {
    if (!this.silenceBroadcast) {
      this.watches.forEach(c => this.maybeBroadcastWatch(c));
    }
  }

  // This method is wrapped in the constructor so that it will be called only
  // if the data that would be broadcast has changed.
  private maybeBroadcastWatch(c: Cache.WatchOptions) {
    c.callback(
      this.diff({
        query: c.query,
        variables: c.variables,
        previousResult: c.previousResult && c.previousResult(),
        optimistic: c.optimistic,
      }),
    );
  }
}<|MERGE_RESOLUTION|>--- conflicted
+++ resolved
@@ -132,39 +132,6 @@
 
     const cache = this;
     const { maybeBroadcastWatch } = cache;
-<<<<<<< HEAD
-    this.maybeBroadcastWatch = wrap(
-      (c: Cache.WatchOptions) => {
-        return maybeBroadcastWatch.call(this, c);
-      },
-      {
-        makeCacheKey(c: Cache.WatchOptions) {
-          if (c.optimistic && cache.optimistic.length > 0) {
-            // If we're reading optimistic data, it doesn't matter if this.data
-            // is a DepTrackingCache, since it will be ignored.
-            return;
-          }
-
-          if (c.previousResult) {
-            // If a previousResult was provided, assume the caller would prefer
-            // to compare the previous data to the new data to determine whether
-            // to broadcast, so we should disable caching by returning here, to
-            // give maybeBroadcastWatch a chance to do that comparison.
-            return;
-          }
-
-          if (cache.data instanceof DepTrackingCache) {
-            // Return a cache key (thus enabling caching) only if we're currently
-            // using a data store that can track cache dependencies.
-            return cache.cacheKeyRoot.lookup(
-              c.query,
-              JSON.stringify(c.variables),
-            );
-          }
-        },
-      },
-    );
-=======
     this.maybeBroadcastWatch = wrap((c: Cache.WatchOptions) => {
       return maybeBroadcastWatch.call(this, c);
     }, {
@@ -193,7 +160,6 @@
         }
       }
     });
->>>>>>> 4a220cd8
   }
 
   public restore(data: NormalizedCacheObject): this {
